--- conflicted
+++ resolved
@@ -84,6 +84,7 @@
         field[:, 1] = bx
         field[:, 2] = by
         return field
+
 
     def calc_total_power(self, gamma, acceptance=0.230, current=100):
         """Calculate total power from bending magnet.
@@ -535,28 +536,17 @@
 
         return br2 ** (1 / n) if br2 != 1 else br0
 
-<<<<<<< HEAD
-    def calc_total_power(self, gamma, gap, current=100):
-=======
+
     def calc_total_power(self, gamma, b, current=100):
->>>>>>> 0a0d4110
         """Calculate total power from an source light.
 
         Args:
             gamma (float): Lorentz fator
-<<<<<<< HEAD
-            gap (float): light source gap [mm]
-=======
             b (float): Field amplitude [T]
->>>>>>> 0a0d4110
             current (float): electron beam current [mA]
         Returns:
             float: Total power of source light [kW]
         """
-<<<<<<< HEAD
-        b = self.get_beff(gap/self._period)
-=======
->>>>>>> 0a0d4110
 
         b = _np.sqrt(2*b**2) if self._polarization == 'cp' else b
 
